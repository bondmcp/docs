[build-system]
requires = ["setuptools>=61.0"]
build-backend = "setuptools.build_meta"

[project]
name = "bondmcp"
version = "0.1.0"
description = "BondMCP Python SDK and CLI"
readme = "README.md"
requires-python = ">=3.8"
dependencies = [
    "requests>=2.25"
]

[project.optional-dependencies]
cli = [
    "click>=8.0",
<<<<<<< HEAD
    "rich>=13.0"
=======
    "requests>=2.25",
    "rich>=13.0",
    "keyring>=23.0"
>>>>>>> 0e52b880
]

[project.scripts]
bondmcp-cli = "bondmcp_cli.cli:cli"

[tool.setuptools.packages.find]
where = ["."]
include = ["bondmcp_sdk*", "bondmcp_cli*"]<|MERGE_RESOLUTION|>--- conflicted
+++ resolved
@@ -15,13 +15,9 @@
 [project.optional-dependencies]
 cli = [
     "click>=8.0",
-<<<<<<< HEAD
     "rich>=13.0"
-=======
     "requests>=2.25",
-    "rich>=13.0",
     "keyring>=23.0"
->>>>>>> 0e52b880
 ]
 
 [project.scripts]
