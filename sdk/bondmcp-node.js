--- conflicted
+++ resolved
@@ -348,7 +348,6 @@
   WearablesResource,
   MedicalRecordsResource,
   HealthResource
-<<<<<<< HEAD
 };
 // Preserve class-style default export while also exposing named exports
 module.exports.Client = BondMCPClient;
@@ -356,6 +355,3 @@
 module.exports.NetworkError = BondMCPNetworkError;
 module.exports.Error = BondMCPError;
 module.exports.default = BondMCPClient;
-=======
-};
->>>>>>> ba5db605
