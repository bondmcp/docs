--- conflicted
+++ resolved
@@ -8,7 +8,6 @@
 # The actual implementation is in the bondmcp_python directory
 
 # Import main components for easier access
-<<<<<<< HEAD
 import importlib.util
 from pathlib import Path
 import requests
@@ -44,7 +43,4 @@
 __version__ = "0.1.0"
 
 
-=======
-from .bondmcp_python import BondMCPClient, AuthError, RateLimitError, BondMCPError
->>>>>>> 80da96b0
 
