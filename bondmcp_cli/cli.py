import os

try:
    import keyring
except Exception:  # pragma: no cover - optional dependency may be missing
    keyring = None

import click
import requests
from rich.console import Console


def get_api_key() -> str:
    """Retrieve the API key from env, keyring or interactive prompt."""

    env_key = os.getenv("BONDMCP_PUBLIC_API_KEY")
    if env_key:
        return env_key

    if keyring is not None:
        try:
            stored_key = keyring.get_password("bondmcp_cli", "api_key")
            if stored_key:
                return stored_key
        except Exception:
            # ignore errors and fallback to prompt
            pass

    api_key = click.prompt("Enter your BondMCP public API key", hide_input=True)
<<<<<<< HEAD
    try:
        fd = os.open(
            str(CONFIG_FILE),
            os.O_WRONLY | os.O_CREAT | os.O_TRUNC,
            0o600,
        )
        with os.fdopen(fd, "w") as f:
            f.write(json.dumps({"api_key": api_key}))
    except Exception:
        pass
=======

    if keyring is not None:
        try:
            keyring.set_password("bondmcp_cli", "api_key", api_key)
        except Exception:
            pass

>>>>>>> a3d3195c
    return api_key


@click.group()
def cli():
    """BondMCP Public API CLI"""
    pass

@cli.command()
@click.argument("query")
def ask(query):
    """Send a question to the `/ask` endpoint."""
    api_key = get_api_key()
    base_url = os.getenv("BONDMCP_PUBLIC_API_BASE_URL", "https://api.bondmcp.com")
    url = f"{base_url}/ask"
    resp = requests.post(
        url,
        json={"query": query},
        headers={"Authorization": f"Bearer {api_key}"},
    )
    if resp.status_code == 200:
        Console().print(resp.json().get("response"))
    else:
        Console().print(f"API error {resp.status_code}: {resp.text}")
        raise SystemExit(1)


@cli.command(name="labs-interpret")
@click.argument("labs", type=click.Path(exists=True))
@click.option(
    "--context",
    type=click.Path(exists=True),
    help="Optional JSON file with patient context information.",
)
def labs_interpret(labs, context):
    """Interpret lab results via `/labs/interpret`."""
    api_key = get_api_key()
    base_url = os.getenv("BONDMCP_PUBLIC_API_BASE_URL", "https://api.bondmcp.com")
    url = f"{base_url}/labs/interpret"

    payload = {"lab_results": json.loads(Path(labs).read_text())}
    if context:
        payload["patient_context"] = json.loads(Path(context).read_text())

    resp = requests.post(url, json=payload, headers={"Authorization": f"Bearer {api_key}"})
    if resp.status_code == 200:
        Console().print_json(data=resp.json())
    else:
        Console().print(f"API error {resp.status_code}: {resp.text}")
        raise SystemExit(1)


@cli.command(name="supplement-recommend")
@click.argument("health_goals", nargs=-1)
@click.option(
    "--labs",
    type=click.Path(exists=True),
    help="Path to JSON file with current lab results.",
)
@click.option(
    "--current-supplements",
    type=click.Path(exists=True),
    help="JSON file with a list of current supplements.",
)
@click.option(
    "--dietary-restrictions",
    type=click.Path(exists=True),
    help="JSON file with dietary restrictions.",
)
@click.option(
    "--context",
    type=click.Path(exists=True),
    help="Optional JSON file with patient context.",
)
def supplement_recommend(
    health_goals,
    labs,
    current_supplements,
    dietary_restrictions,
    context,
):
    """Get supplement recommendations via `/supplement/recommend`."""
    api_key = get_api_key()
    base_url = os.getenv("BONDMCP_PUBLIC_API_BASE_URL", "https://api.bondmcp.com")
    url = f"{base_url}/supplement/recommend"

    payload = {"health_goals": list(health_goals)}
    if labs:
        payload["current_labs"] = json.loads(Path(labs).read_text())
    if current_supplements:
        payload["current_supplements"] = json.loads(Path(current_supplements).read_text())
    if dietary_restrictions:
        payload["dietary_restrictions"] = json.loads(Path(dietary_restrictions).read_text())
    if context:
        payload["patient_context"] = json.loads(Path(context).read_text())

    resp = requests.post(url, json=payload, headers={"Authorization": f"Bearer {api_key}"})
    if resp.status_code == 200:
        Console().print_json(data=resp.json())
    else:
        Console().print(f"API error {resp.status_code}: {resp.text}")
        raise SystemExit(1)


@cli.command()
def health():
    """Check API health via `/health`."""
    api_key = get_api_key()
    base_url = os.getenv("BONDMCP_PUBLIC_API_BASE_URL", "https://api.bondmcp.com")
    url = f"{base_url}/health"
    resp = requests.get(url, headers={"Authorization": f"Bearer {api_key}"})
    if resp.status_code == 200:
        Console().print_json(data=resp.json())
    else:
        Console().print(f"API error {resp.status_code}: {resp.text}")
        raise SystemExit(1)

if __name__ == "__main__":
    cli()<|MERGE_RESOLUTION|>--- conflicted
+++ resolved
@@ -27,7 +27,6 @@
             pass
 
     api_key = click.prompt("Enter your BondMCP public API key", hide_input=True)
-<<<<<<< HEAD
     try:
         fd = os.open(
             str(CONFIG_FILE),
@@ -38,15 +37,6 @@
             f.write(json.dumps({"api_key": api_key}))
     except Exception:
         pass
-=======
-
-    if keyring is not None:
-        try:
-            keyring.set_password("bondmcp_cli", "api_key", api_key)
-        except Exception:
-            pass
-
->>>>>>> a3d3195c
     return api_key
 
 
