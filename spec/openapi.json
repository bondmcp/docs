{
  "openapi": "3.0.2",
  "info": {
    "title": "BondMCP API",
<<<<<<< HEAD
    "version": "1.0.0-2025-08-27",
    "description": "OpenAPI specification for the BondMCP healthcare API."
=======
    "version": "2.1.0",
    "description": "OpenAPI specification for the BondMCP healthcare API with MCP discovery and capability management."
>>>>>>> 5c966ae2
  },
  "servers": [
    {
      "url": "https://api.bondmcp.com",
      "description": "Production"
    }
  ],
  "components": {
    "securitySchemes": {
      "ApiKeyAuth": {
        "type": "apiKey",
        "in": "header",
        "name": "X-API-Key"
      },
      "BearerAuth": {
        "type": "http",
        "scheme": "bearer",
        "bearerFormat": "JWT"
      }
    },
    "schemas": {
      "HealthStatus": {
        "type": "object",
        "properties": {
          "status": {
            "type": "string"
          },
          "version": {
            "type": "string"
          },
          "timestamp": {
            "type": "string",
            "format": "date-time"
          },
          "environment": {
            "type": "string"
          },
          "services": {
            "type": "object"
          }
        }
      },
      "AskRequest": {
        "type": "object",
        "properties": {
          "message": {
            "type": "string"
          },
          "context": {
            "type": "string"
          }
        },
        "required": [
          "message"
        ]
      },
      "AskResponse": {
        "type": "object",
        "properties": {
          "request_id": {
            "type": "string"
          },
          "answer": {
            "type": "string"
          },
          "sources": {
            "type": "array",
            "items": {
              "type": "object"
            }
          }
        }
      },
      "ErrorEnvelope": {
        "type": "object",
        "properties": {
          "error": {
            "type": "object",
            "properties": {
              "code": {
                "type": "string"
              },
              "message": {
                "type": "string"
              }
            },
            "required": ["code", "message"]
          }
        },
        "required": ["error"]
      },
      "MCPConfiguration": {
        "type": "object",
        "properties": {
          "service": {
            "type": "object",
            "properties": {
              "name": {
                "type": "string"
              },
              "version": {
                "type": "string"
              },
              "description": {
                "type": "string"
              }
            },
            "required": ["name", "version"]
          },
          "auth": {
            "type": "object",
            "properties": {
              "supported_methods": {
                "type": "array",
                "items": {
                  "type": "string",
                  "enum": ["api_key", "bearer"]
                }
              },
              "required": {
                "type": "boolean"
              }
            },
            "required": ["supported_methods", "required"]
          },
          "capabilities": {
            "type": "array",
            "items": {
              "$ref": "#/components/schemas/MCPCapability"
            }
          },
          "rate_limits": {
            "type": "object",
            "properties": {
              "requests_per_minute": {
                "type": "integer"
              },
              "requests_per_hour": {
                "type": "integer"
              },
              "requests_per_day": {
                "type": "integer"
              }
            }
          },
          "contact": {
            "type": "object",
            "properties": {
              "email": {
                "type": "string",
                "format": "email"
              },
              "support_url": {
                "type": "string",
                "format": "uri"
              }
            }
          },
          "updated_at": {
            "type": "string",
            "format": "date-time"
          }
        },
        "required": ["service", "auth", "capabilities", "updated_at"]
      },
      "MCPCapability": {
        "type": "object",
        "properties": {
          "id": {
            "type": "string"
          },
          "method": {
            "type": "string",
            "enum": ["GET", "POST", "PUT", "PATCH", "DELETE"]
          },
          "path": {
            "type": "string"
          },
          "name": {
            "type": "string"
          },
          "description": {
            "type": "string"
          },
          "auth_required": {
            "type": "boolean"
          },
          "tags": {
            "type": "array",
            "items": {
              "type": "string"
            }
          },
          "input_example": {
            "type": "object"
          },
          "output_example": {
            "type": "object"
          },
          "rate_limit_tier": {
            "type": "string",
            "enum": ["basic", "standard", "premium"]
          },
          "deprecated": {
            "type": "boolean"
          }
        },
        "required": ["id", "method", "path", "name", "auth_required"]
      },
      "MCPManifest": {
        "type": "object",
        "properties": {
          "version": {
            "type": "string"
          },
          "capabilities_sha256": {
            "type": "string"
          },
          "generated_at": {
            "type": "string",
            "format": "date-time"
          },
          "configuration_url": {
            "type": "string",
            "format": "uri"
          }
        },
        "required": ["version", "capabilities_sha256", "generated_at", "configuration_url"]
      }
    }
  },
  "paths": {
    "/api/v1/health": {
      "get": {
        "summary": "health",
        "responses": {
          "200": {
            "description": "health response",
            "content": {
              "application/json": {
                "schema": {
                  "$ref": "#/components/schemas/HealthStatus"
                }
              }
            }
          }
        }
      }
    },
    "/api/v1/ask": {
      "post": {
        "summary": "ask",
        "security": [
          {
            "ApiKeyAuth": []
          }
        ],
        "requestBody": {
          "required": true,
          "content": {
            "application/json": {
              "schema": {
                "$ref": "#/components/schemas/AskRequest"
              }
            }
          }
        },
        "responses": {
          "200": {
            "description": "ask response",
            "content": {
              "application/json": {
                "schema": {
                  "$ref": "#/components/schemas/AskResponse"
                }
              }
            }
          }
        }
      }
    },
    "/api/v1/orchestrator/multi-llm": {
      "post": {
        "summary": "multi-llm",
        "security": [
          {
            "ApiKeyAuth": []
          }
        ],
        "requestBody": {
          "required": true,
          "content": {
            "application/json": {
              "schema": {
                "type": "object"
              }
            }
          }
        },
        "responses": {
          "200": {
            "description": "multi-llm response",
            "content": {
              "application/json": {
                "schema": {
                  "type": "object"
                }
              }
            }
          }
        }
      }
    },
    "/api/v1/labs/interpret": {
      "post": {
        "summary": "interpret",
        "security": [
          {
            "ApiKeyAuth": []
          }
        ],
        "requestBody": {
          "required": true,
          "content": {
            "application/json": {
              "schema": {
                "type": "object"
              }
            }
          }
        },
        "responses": {
          "200": {
            "description": "interpret response",
            "content": {
              "application/json": {
                "schema": {
                  "type": "object"
                }
              }
            }
          }
        }
      }
    },
    "/api/v1/health-data/analyze": {
      "post": {
        "summary": "analyze",
        "security": [
          {
            "ApiKeyAuth": []
          }
        ],
        "requestBody": {
          "required": true,
          "content": {
            "application/json": {
              "schema": {
                "type": "object"
              }
            }
          }
        },
        "responses": {
          "200": {
            "description": "analyze response",
            "content": {
              "application/json": {
                "schema": {
                  "type": "object"
                }
              }
            }
          }
        }
      }
    },
    "/api/v1/supplement/recommend": {
      "post": {
        "summary": "recommend",
        "security": [
          {
            "ApiKeyAuth": []
          }
        ],
        "requestBody": {
          "required": true,
          "content": {
            "application/json": {
              "schema": {
                "type": "object"
              }
            }
          }
        },
        "responses": {
          "200": {
            "description": "recommend response",
            "content": {
              "application/json": {
                "schema": {
                  "type": "object"
                }
              }
            }
          }
        }
      }
    },
    "/api/v1/import/oura": {
      "post": {
        "summary": "oura",
        "security": [
          {
            "ApiKeyAuth": []
          }
        ],
        "requestBody": {
          "required": true,
          "content": {
            "application/json": {
              "schema": {
                "type": "object"
              }
            }
          }
        },
        "responses": {
          "200": {
            "description": "oura response",
            "content": {
              "application/json": {
                "schema": {
                  "type": "object"
                }
              }
            }
          }
        }
      }
    },
    "/api/v1/import/labs/csv": {
      "post": {
        "summary": "csv",
        "security": [
          {
            "ApiKeyAuth": []
          }
        ],
        "requestBody": {
          "required": true,
          "content": {
            "application/json": {
              "schema": {
                "type": "object"
              }
            }
          }
        },
        "responses": {
          "200": {
            "description": "csv response",
            "content": {
              "application/json": {
                "schema": {
                  "type": "object"
                }
              }
            }
          }
        }
      }
    },
    "/api/v1/keys": {
      "get": {
        "summary": "keys",
        "security": [
          {
            "ApiKeyAuth": []
          }
        ],
        "responses": {
          "200": {
            "description": "keys response",
            "content": {
              "application/json": {
                "schema": {
                  "type": "object"
                }
              }
            }
          }
        }
      },
      "post": {
        "summary": "keys",
        "security": [
          {
            "ApiKeyAuth": []
          }
        ],
        "requestBody": {
          "required": true,
          "content": {
            "application/json": {
              "schema": {
                "type": "object"
              }
            }
          }
        },
        "responses": {
          "200": {
            "description": "keys response",
            "content": {
              "application/json": {
                "schema": {
                  "type": "object"
                }
              }
            }
          }
        }
      }
    },
    "/api/v1/keys/{key_id}": {
      "delete": {
        "summary": "{key_id}",
        "security": [
          {
            "ApiKeyAuth": []
          }
        ],
        "parameters": [
          {
            "in": "path",
            "name": "key_id",
            "required": true,
            "schema": {
              "type": "string"
            }
          }
        ],
        "requestBody": {
          "required": true,
          "content": {
            "application/json": {
              "schema": {
                "type": "object"
              }
            }
          }
        },
        "responses": {
          "200": {
            "description": "{key_id} response",
            "content": {
              "application/json": {
                "schema": {
                  "type": "object"
                }
              }
            }
          }
        }
      }
    },
    "/api/v1/insights/generate": {
      "post": {
        "summary": "generate",
        "security": [
          {
            "ApiKeyAuth": []
          }
        ],
        "requestBody": {
          "required": true,
          "content": {
            "application/json": {
              "schema": {
                "type": "object"
              }
            }
          }
        },
        "responses": {
          "200": {
            "description": "generate response",
            "content": {
              "application/json": {
                "schema": {
                  "type": "object"
                }
              }
            }
          }
        }
      }
    },
    "/api/v1/insights/history/{user_id}": {
      "get": {
        "summary": "{user_id}",
        "security": [
          {
            "ApiKeyAuth": []
          }
        ],
        "parameters": [
          {
            "in": "path",
            "name": "user_id",
            "required": true,
            "schema": {
              "type": "string"
            }
          }
        ],
        "responses": {
          "200": {
            "description": "{user_id} response",
            "content": {
              "application/json": {
                "schema": {
                  "type": "object"
                }
              }
            }
          }
        }
      }
    },
    "/api/v1/insights/{insight_id}": {
      "get": {
        "summary": "{insight_id}",
        "security": [
          {
            "ApiKeyAuth": []
          }
        ],
        "parameters": [
          {
            "in": "path",
            "name": "insight_id",
            "required": true,
            "schema": {
              "type": "string"
            }
          }
        ],
        "responses": {
          "200": {
            "description": "{insight_id} response",
            "content": {
              "application/json": {
                "schema": {
                  "type": "object"
                }
              }
            }
          }
        }
      }
    },
    "/.well-known/mcp-configuration": {
      "get": {
        "summary": "Get MCP Configuration",
        "description": "Returns the MCP configuration including service information, supported authentication methods, and available capabilities",
        "responses": {
          "200": {
            "description": "MCP configuration response",
            "content": {
              "application/json": {
                "schema": {
                  "$ref": "#/components/schemas/MCPConfiguration"
                }
              }
            }
          },
          "500": {
            "description": "Internal server error",
            "content": {
              "application/json": {
                "schema": {
                  "$ref": "#/components/schemas/ErrorEnvelope"
                }
              }
            }
          }
        }
      }
    },
    "/.well-known/mcp-manifest.json": {
      "get": {
        "summary": "Get MCP Manifest",
        "description": "Returns the MCP manifest with version information and capability hash for verification",
        "responses": {
          "200": {
            "description": "MCP manifest response",
            "content": {
              "application/json": {
                "schema": {
                  "$ref": "#/components/schemas/MCPManifest"
                }
              }
            }
          },
          "500": {
            "description": "Internal server error",
            "content": {
              "application/json": {
                "schema": {
                  "$ref": "#/components/schemas/ErrorEnvelope"
                }
              }
            }
          }
        }
      }
    }
  }
}<|MERGE_RESOLUTION|>--- conflicted
+++ resolved
@@ -2,13 +2,8 @@
   "openapi": "3.0.2",
   "info": {
     "title": "BondMCP API",
-<<<<<<< HEAD
-    "version": "1.0.0-2025-08-27",
-    "description": "OpenAPI specification for the BondMCP healthcare API."
-=======
     "version": "2.1.0",
     "description": "OpenAPI specification for the BondMCP healthcare API with MCP discovery and capability management."
->>>>>>> 5c966ae2
   },
   "servers": [
     {
