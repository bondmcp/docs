# BondMCP

This repository hosts the public command line interface (CLI) and minimal setup instructions for the BondMCP API.

BondMCP provides a trusted health AI platform. For all detailed documentation please visit [docs.bondmcp.com](https://docs.bondmcp.com).

**Disclaimer:** The BondMCP platform and CLI are provided for informational purposes only and do not constitute medical advice.

## Getting Started

```bash
# Clone the repo
git clone https://github.com/bondmcp/mcp.git
cd mcp

# Install the CLI (requires Python 3.8+)
pip install -e .
```

The source for the CLI lives in the `bondmcp_cli/` package.

Generate an API key from the [developer portal](https://api.bondmcp.com) and export it (optional):

```bash
export BONDMCP_PUBLIC_API_KEY=your_key
```

If the environment variable is omitted, the CLI will ask for the key the first
time it runs and save it to `~/.bondmcp_cli` for future use.

## Using the CLI

Send a question to the API:

```bash
bondmcp-cli ask "What can BondMCP do?"
```

Interpret lab results from a JSON payload:

```bash
bondmcp-cli labs interpret '{"lab_results": [...]}'
```

Get supplement recommendations:

```bash
bondmcp-cli supplements recommend '{"health_goals": [...]}'
```

The CLI uses `BONDMCP_PUBLIC_API_BASE_URL` if you need to target a different host (defaults to `https://api.bondmcp.com`).

<<<<<<< HEAD
## Node SDK
=======
## Node.js SDK

A minimal Node.js client is provided in `sdk/bondmcp-node.js`.
>>>>>>> f1c81269

Install dependencies:

```bash
npm install
```

<<<<<<< HEAD
Create a client and call an endpoint:
=======
Example usage:
>>>>>>> f1c81269

```javascript
const BondMCPClient = require('./sdk/bondmcp-node');

<<<<<<< HEAD
const client = new BondMCPClient('YOUR_API_KEY');

async function main() {
  const health = await client.health.check();
  console.log(health);
}

main();
=======
const client = new BondMCPClient('your_api_key');
client.health.check().then(console.log);
>>>>>>> f1c81269
```

## API Reference

The latest OpenAPI schema is available at [api.bondmcp.com/openapi.json](https://api.bondmcp.com/openapi.json).
For complete guides and SDK information see [docs.bondmcp.com](https://docs.bondmcp.com).

## API Overview

See [API_OVERVIEW.md](./API_OVERVIEW.md) for a summary of available endpoints. Always check the link above for the most up-to-date schema.

## SDK Usage

The `sdk/` directory contains minimal Node.js and Python SDKs. These are
single-file helpers that wrap the public API and can be dropped into your own
project.

### Node.js

1. Install the required dependency:

   ```bash
   npm install axios
   ```

2. Copy `sdk/bondmcp-node.js` into your project and require it:

   ```javascript
   const { Client } = require('./bondmcp-node'); // adjust the path as needed

   const client = new Client('YOUR_API_KEY');

   async function main() {
     const status = await client.health.check();
     console.log(status);
   }

   main().catch(console.error);
   ```

### Python

1. Install the `requests` dependency:

   ```bash
   pip install requests
   ```

2. Copy `sdk/bondmcp-python.py` into your project (renaming it to
   `bondmcp.py` if desired) and import `BondMCPClient`:

   ```python
   from bondmcp import BondMCPClient  # from bondmcp.py

   client = BondMCPClient('YOUR_API_KEY')
   print(client.health.check())
   ```

## License

This project is licensed under the [MIT License](./LICENSE).
## License

This project is licensed under the [MIT License](LICENSE).

## Running Tests

Install the optional test dependencies and run `pytest`:

```bash
pip install -e .[test]
pytest
```<|MERGE_RESOLUTION|>--- conflicted
+++ resolved
@@ -50,13 +50,7 @@
 
 The CLI uses `BONDMCP_PUBLIC_API_BASE_URL` if you need to target a different host (defaults to `https://api.bondmcp.com`).
 
-<<<<<<< HEAD
 ## Node SDK
-=======
-## Node.js SDK
-
-A minimal Node.js client is provided in `sdk/bondmcp-node.js`.
->>>>>>> f1c81269
 
 Install dependencies:
 
@@ -64,16 +58,11 @@
 npm install
 ```
 
-<<<<<<< HEAD
-Create a client and call an endpoint:
-=======
-Example usage:
->>>>>>> f1c81269
+## Create a client and call an endpoint:
 
 ```javascript
 const BondMCPClient = require('./sdk/bondmcp-node');
 
-<<<<<<< HEAD
 const client = new BondMCPClient('YOUR_API_KEY');
 
 async function main() {
@@ -82,10 +71,6 @@
 }
 
 main();
-=======
-const client = new BondMCPClient('your_api_key');
-client.health.check().then(console.log);
->>>>>>> f1c81269
 ```
 
 ## API Reference
