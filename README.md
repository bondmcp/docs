# BondMCP

This repository hosts the public command line interface (CLI) and minimal setup instructions for the BondMCP API.

BondMCP provides a trusted health AI platform. For all detailed documentation please visit [docs.bondmcp.com](https://docs.bondmcp.com).

**Disclaimer:** The BondMCP platform and CLI are provided for informational purposes only and do not constitute medical advice.

## Getting Started

```bash
# Clone the repo
git clone https://github.com/bondmcp/mcp.git
cd mcp

# Install the CLI (requires Python 3.8+)
pip install bondmcp[cli]

# Or install from source
pip install -e .[cli]
```

The source for the CLI lives in the `bondmcp_cli/` package.

## Installing the Python SDK

To use the SDK as a library install the package with `pip`:

```bash
pip install bondmcp
```

When working from this repository you can install it in editable mode:

```bash
pip install -e .
```

Generate an API key from the [developer portal](https://api.bondmcp.com) and export it (optional):

```bash
export BONDMCP_PUBLIC_API_KEY=your_key
```

If the environment variable is omitted, the CLI will ask for the key the first
time it runs and save it to `~/.bondmcp_cli` for future use.

## Using the CLI

Send a question to the API:

```bash
bondmcp-cli ask "What can BondMCP do?"
```

<<<<<<< HEAD
Interpret lab results from a JSON payload:

```bash
bondmcp-cli labs interpret '{"lab_results": [...]}'
=======
Interpret lab results:

```bash
bondmcp-cli labs-interpret labs.json --context patient.json
>>>>>>> 7dc1e3ca
```

Get supplement recommendations:

```bash
<<<<<<< HEAD
bondmcp-cli supplements recommend '{"health_goals": [...]}'
=======
bondmcp-cli supplement-recommend fitness --labs labs.json --current-supplements current.json
```

Check API status:

```bash
bondmcp-cli health
>>>>>>> 7dc1e3ca
```

The CLI uses `BONDMCP_PUBLIC_API_BASE_URL` if you need to target a different host (defaults to `https://api.bondmcp.com`).

## Node SDK

Install dependencies:

```bash
npm install
```

## Create a client and call an endpoint:

```javascript
const BondMCPClient = require('./sdk/bondmcp-node');

const client = new BondMCPClient('YOUR_API_KEY');

async function main() {
  const health = await client.health.check();
  console.log(health);
}

main();
```

## API Reference

The latest OpenAPI schema is available at [api.bondmcp.com/openapi.json](https://api.bondmcp.com/openapi.json).
For complete guides and SDK information see [docs.bondmcp.com](https://docs.bondmcp.com).

## API Overview

See [API_OVERVIEW.md](./API_OVERVIEW.md) for a summary of available endpoints. Always check the link above for the most up-to-date schema.

## SDK Usage

The `sdk/` directory contains minimal Node.js and Python SDKs. These are
single-file helpers that wrap the public API and can be dropped into your own
project.

### Node.js

1. Install the required dependency:

   ```bash
   npm install axios
   ```

2. Copy `sdk/bondmcp-node.js` into your project and require it:

   ```javascript
   const { Client } = require('./bondmcp-node'); // adjust the path as needed

   const client = new Client('YOUR_API_KEY');

   async function main() {
     const status = await client.health.check();
     console.log(status);
   }

   main().catch(console.error);
   ```

### Python

1. Install the `requests` dependency:

   ```bash
   pip install requests
   ```

2. Copy `sdk/bondmcp-python.py` into your project (renaming it to
   `bondmcp.py` if desired) and import `BondMCPClient`:

   ```python
   from bondmcp import BondMCPClient  # from bondmcp.py

   client = BondMCPClient('YOUR_API_KEY')
   print(client.health.check())
   ```

## License

This project is licensed under the [MIT License](./LICENSE).
## License

This project is licensed under the [MIT License](LICENSE).

## Running Tests

Install the optional test dependencies and run `pytest`:

```bash
pip install -e .[test]
pytest
```<|MERGE_RESOLUTION|>--- conflicted
+++ resolved
@@ -3,8 +3,6 @@
 This repository hosts the public command line interface (CLI) and minimal setup instructions for the BondMCP API.
 
 BondMCP provides a trusted health AI platform. For all detailed documentation please visit [docs.bondmcp.com](https://docs.bondmcp.com).
-
-**Disclaimer:** The BondMCP platform and CLI are provided for informational purposes only and do not constitute medical advice.
 
 ## Getting Started
 
@@ -14,27 +12,10 @@
 cd mcp
 
 # Install the CLI (requires Python 3.8+)
-pip install bondmcp[cli]
-
-# Or install from source
-pip install -e .[cli]
+pip install -e .
 ```
 
 The source for the CLI lives in the `bondmcp_cli/` package.
-
-## Installing the Python SDK
-
-To use the SDK as a library install the package with `pip`:
-
-```bash
-pip install bondmcp
-```
-
-When working from this repository you can install it in editable mode:
-
-```bash
-pip install -e .
-```
 
 Generate an API key from the [developer portal](https://api.bondmcp.com) and export it (optional):
 
@@ -53,25 +34,15 @@
 bondmcp-cli ask "What can BondMCP do?"
 ```
 
-<<<<<<< HEAD
-Interpret lab results from a JSON payload:
-
-```bash
-bondmcp-cli labs interpret '{"lab_results": [...]}'
-=======
 Interpret lab results:
 
 ```bash
 bondmcp-cli labs-interpret labs.json --context patient.json
->>>>>>> 7dc1e3ca
 ```
 
 Get supplement recommendations:
 
 ```bash
-<<<<<<< HEAD
-bondmcp-cli supplements recommend '{"health_goals": [...]}'
-=======
 bondmcp-cli supplement-recommend fitness --labs labs.json --current-supplements current.json
 ```
 
@@ -79,33 +50,9 @@
 
 ```bash
 bondmcp-cli health
->>>>>>> 7dc1e3ca
 ```
 
 The CLI uses `BONDMCP_PUBLIC_API_BASE_URL` if you need to target a different host (defaults to `https://api.bondmcp.com`).
-
-## Node SDK
-
-Install dependencies:
-
-```bash
-npm install
-```
-
-## Create a client and call an endpoint:
-
-```javascript
-const BondMCPClient = require('./sdk/bondmcp-node');
-
-const client = new BondMCPClient('YOUR_API_KEY');
-
-async function main() {
-  const health = await client.health.check();
-  console.log(health);
-}
-
-main();
-```
 
 ## API Reference
 
@@ -114,67 +61,4 @@
 
 ## API Overview
 
-See [API_OVERVIEW.md](./API_OVERVIEW.md) for a summary of available endpoints. Always check the link above for the most up-to-date schema.
-
-## SDK Usage
-
-The `sdk/` directory contains minimal Node.js and Python SDKs. These are
-single-file helpers that wrap the public API and can be dropped into your own
-project.
-
-### Node.js
-
-1. Install the required dependency:
-
-   ```bash
-   npm install axios
-   ```
-
-2. Copy `sdk/bondmcp-node.js` into your project and require it:
-
-   ```javascript
-   const { Client } = require('./bondmcp-node'); // adjust the path as needed
-
-   const client = new Client('YOUR_API_KEY');
-
-   async function main() {
-     const status = await client.health.check();
-     console.log(status);
-   }
-
-   main().catch(console.error);
-   ```
-
-### Python
-
-1. Install the `requests` dependency:
-
-   ```bash
-   pip install requests
-   ```
-
-2. Copy `sdk/bondmcp-python.py` into your project (renaming it to
-   `bondmcp.py` if desired) and import `BondMCPClient`:
-
-   ```python
-   from bondmcp import BondMCPClient  # from bondmcp.py
-
-   client = BondMCPClient('YOUR_API_KEY')
-   print(client.health.check())
-   ```
-
-## License
-
-This project is licensed under the [MIT License](./LICENSE).
-## License
-
-This project is licensed under the [MIT License](LICENSE).
-
-## Running Tests
-
-Install the optional test dependencies and run `pytest`:
-
-```bash
-pip install -e .[test]
-pytest
-```+See [API_OVERVIEW.md](./API_OVERVIEW.md) for a summary of available endpoints. Always check the link above for the most up-to-date schema.