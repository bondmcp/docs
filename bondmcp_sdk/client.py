--- conflicted
+++ resolved
@@ -1,7 +1,3 @@
-<<<<<<< HEAD
-# import bondmcp
-=======
->>>>>>> d097a26f
 import json
 import time
 from typing import Any, Dict, List, Optional, Union
