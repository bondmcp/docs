--- conflicted
+++ resolved
@@ -59,56 +59,4 @@
     env = {"BONDMCP_PUBLIC_API_KEY": "token"}
     result = runner.invoke(cli, ["ask", "hello"], env=env)
     assert result.exit_code != 0
-<<<<<<< HEAD
-    assert "API error 500" in result.output
-=======
-    assert "API error 500" in result.output
-
-
-import os
-import sys
-from pathlib import Path
-
-from click.testing import CliRunner
-
-sys.path.insert(0, str(Path(__file__).resolve().parent.parent))
-import bondmcp_cli.cli as cli_module
-from bondmcp_cli.cli import cli
-
-
-def test_ask_success(monkeypatch):
-    runner = CliRunner()
-
-    def fake_post(url, json=None, headers=None):
-        class Resp:
-            status_code = 200
-
-            def json(self):
-                return {"response": "hello"}
-
-        return Resp()
-
-    monkeypatch.setattr(cli_module.requests, "post", fake_post)
-    result = runner.invoke(cli, ["ask", "hi"], env={"BONDMCP_PUBLIC_API_KEY": "k"})
-    assert result.exit_code == 0
-    assert "hello" in result.output
-
-
-def test_ask_error(monkeypatch):
-    runner = CliRunner()
-
-    def fake_post(url, json=None, headers=None):
-        class Resp:
-            status_code = 400
-            text = "bad"
-
-            def json(self):
-                return {}
-
-        return Resp()
-
-    monkeypatch.setattr(cli_module.requests, "post", fake_post)
-    result = runner.invoke(cli, ["ask", "hi"], env={"BONDMCP_PUBLIC_API_KEY": "k"})
-    assert result.exit_code == 1
-    assert "API error 400: bad" in result.output
->>>>>>> 1dedbb57
+    assert "API error 500" in result.output