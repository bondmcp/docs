import sys
from pathlib import Path
import types

<<<<<<< HEAD
ROOT = Path(__file__).resolve().parent.parent
if str(ROOT) not in sys.path:
    sys.path.insert(0, str(ROOT))
=======
from click.testing import CliRunner
>>>>>>> 9bca35be

if "requests" not in sys.modules:
    requests_stub = types.ModuleType("requests")
    requests_stub.post = lambda *a, **k: None
    sys.modules["requests"] = requests_stub

if "rich" not in sys.modules:
    rich_stub = types.ModuleType("rich")
    console_mod = types.ModuleType("rich.console")

    class DummyConsole:
        def print(self, *args, **kwargs):
            print(*args)

    console_mod.Console = DummyConsole
    sys.modules["rich"] = rich_stub
    sys.modules["rich.console"] = console_mod

from bondmcp_cli.cli import cli


class DummyResponse:
    def __init__(self, status_code, json_data=None, text=""):
        self.status_code = status_code
        self._json_data = json_data or {}
        self.text = text

    def json(self):
        return self._json_data


def test_ask_success(monkeypatch):
    def fake_post(url, json, headers):
        assert json == {"query": "hello"}
        assert "X-API-Key" in headers
        return DummyResponse(200, {"response": "hi"})

    monkeypatch.setattr("bondmcp_cli.cli.requests.post", fake_post)
    runner = CliRunner()
    env = {
        "BONDMCP_PUBLIC_API_KEY": "token",
        "BONDMCP_PUBLIC_API_BASE_URL": "https://example.com",
    }
    result = runner.invoke(cli, ["ask", "hello"], env=env)
    assert result.exit_code == 0
    assert "hi" in result.output


def test_ask_error(monkeypatch):
    def fake_post(url, json, headers):
        return DummyResponse(500, text="bad")

    monkeypatch.setattr("bondmcp_cli.cli.requests.post", fake_post)
    runner = CliRunner()
    env = {"BONDMCP_PUBLIC_API_KEY": "token"}
    result = runner.invoke(cli, ["ask", "hello"], env=env)
    assert result.exit_code != 0
    assert "API error 500" in result.output<|MERGE_RESOLUTION|>--- conflicted
+++ resolved
@@ -1,14 +1,7 @@
 import sys
-from pathlib import Path
 import types
 
-<<<<<<< HEAD
-ROOT = Path(__file__).resolve().parent.parent
-if str(ROOT) not in sys.path:
-    sys.path.insert(0, str(ROOT))
-=======
 from click.testing import CliRunner
->>>>>>> 9bca35be
 
 if "requests" not in sys.modules:
     requests_stub = types.ModuleType("requests")
