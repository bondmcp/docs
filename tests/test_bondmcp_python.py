--- conflicted
+++ resolved
@@ -1,42 +1,14 @@
 import sys
 from pathlib import Path
-<<<<<<< HEAD
 import requests
 ROOT = Path(__file__).resolve().parent.parent
+
 if str(ROOT) not in sys.path:
     sys.path.insert(0, str(ROOT))
 
 import bondmcp_sdk
 
 BondMCPClient = bondmcp_sdk.BondMCPClient
-=======
-
-import pytest
-
-# Ensure project root is on sys.path
-ROOT = Path(__file__).resolve().parents[1]
-if str(ROOT) not in sys.path:
-    sys.path.insert(0, str(ROOT))
-SDK_DIR = ROOT / "sdk"
-if str(SDK_DIR) not in sys.path:
-    sys.path.insert(0, str(SDK_DIR))
-
-# Provide a stub requests module if not installed
-if "requests" not in sys.modules:
-    requests_stub = types.ModuleType("requests")
-    sys.modules["requests"] = requests_stub
-import importlib.util
-
-import requests
-
-spec = importlib.util.spec_from_file_location(
-    "sdk.bondmcp_python_stub",
-    ROOT / "sdk" / "bondmcp-python.py",
-)
-bondmcp_python = importlib.util.module_from_spec(spec)
-spec.loader.exec_module(bondmcp_python)
-BondMCPClient = bondmcp_python.BondMCPClient
->>>>>>> 9bca35be
 
 
 class DummyResp:
