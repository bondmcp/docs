--- conflicted
+++ resolved
@@ -47,7 +47,6 @@
   recommendations: string[];
 }
 
-<<<<<<< HEAD
 export class BondMCPInfrastructureError extends Error {
   constructor(message: string) {
     super(message);
@@ -122,13 +121,11 @@
     }
     return this.makeRequest('/ask', 'POST', request);
   }
-=======
 // High-level client class
 import { Configuration, DefaultApi } from './generated';
 
 export class BondMCPClient {
   private api: DefaultApi;
->>>>>>> e080609e
 
   constructor(config: BondMCPConfig) {
     const { apiKey, basePath, ...otherConfig } = config;
